//
// Created by loki on 6/21/19.
//

#include "sunshine/platform/common.h"

#include <fstream>

#include <X11/X.h>
#include <X11/Xlib.h>
#include <X11/Xutil.h>
#include <X11/extensions/Xfixes.h>
#include <X11/extensions/Xrandr.h>
#include <sys/ipc.h>
#include <sys/shm.h>
#include <xcb/shm.h>
#include <xcb/xfixes.h>

#include "sunshine/config.h"
#include "sunshine/main.h"
#include "sunshine/task_pool.h"

#include "misc.h"
#include "vaapi.h"

using namespace std::literals;

namespace platf {

namespace x11 {
#define _FN(x, ret, args)    \
  typedef ret(*x##_fn) args; \
  static x##_fn x

using XID      = unsigned long;
using Time     = unsigned long;
using Rotation = unsigned short;

_FN(GetImage, XImage *,
  (
    Display * display,
    Drawable d,
    int x, int y,
    unsigned int width, unsigned int height,
    unsigned long plane_mask,
    int format));

_FN(OpenDisplay, Display *, (_Xconst char *display_name));
_FN(GetWindowAttributes, Status,
  (
    Display * display,
    Window w,
    XWindowAttributes *window_attributes_return));

_FN(CloseDisplay, int, (Display * display));
_FN(Free, int, (void *data));
_FN(InitThreads, Status, (void));

namespace rr {
using Mode   = XID;
using Output = XID;

struct CrtcInfo {
  Time timestamp;
  int x, y;
  unsigned int width, height;
  Mode mode;
  Rotation rotation;
  int noutput;
  Output *outputs;
  Rotation rotations;
  int npossible;
  Output *possible;
};

_FN(GetScreenResources, XRRScreenResources *, (Display * dpy, Window window));
_FN(GetOutputInfo, XRROutputInfo *, (Display * dpy, XRRScreenResources *resources, RROutput output));
_FN(GetCrtcInfo, XRRCrtcInfo *, (Display * dpy, XRRScreenResources *resources, RRCrtc crtc));
_FN(FreeScreenResources, void, (XRRScreenResources * resources));
_FN(FreeOutputInfo, void, (XRROutputInfo * outputInfo));
_FN(FreeCrtcInfo, void, (XRRCrtcInfo * crtcInfo));

int init() {
  static void *handle { nullptr };
  static bool funcs_loaded = false;

  if(funcs_loaded) return 0;

  if(!handle) {
    handle = dyn::handle({ "libXrandr.so.2", "libXrandr.so" });
    if(!handle) {
      return -1;
    }
  }

  std::vector<std::tuple<dyn::apiproc *, const char *>> funcs {
    { (dyn::apiproc *)&GetScreenResources, "XRRGetScreenResources" },
    { (dyn::apiproc *)&GetOutputInfo, "XRRGetOutputInfo" },
    { (dyn::apiproc *)&GetCrtcInfo, "XRRGetCrtcInfo" },
    { (dyn::apiproc *)&FreeScreenResources, "XRRFreeScreenResources" },
    { (dyn::apiproc *)&FreeOutputInfo, "XRRFreeOutputInfo" },
    { (dyn::apiproc *)&FreeCrtcInfo, "XRRFreeCrtcInfo" },
  };

  if(dyn::load(handle, funcs)) {
    return -1;
  }

  funcs_loaded = true;
  return 0;
}

} // namespace rr
namespace fix {
_FN(GetCursorImage, XFixesCursorImage *, (Display * dpy));

int init() {
  static void *handle { nullptr };
  static bool funcs_loaded = false;

  if(funcs_loaded) return 0;

  if(!handle) {
    handle = dyn::handle({ "libXfixes.so.3", "libXfixes.so" });
    if(!handle) {
      return -1;
    }
  }

  std::vector<std::tuple<dyn::apiproc *, const char *>> funcs {
    { (dyn::apiproc *)&GetCursorImage, "XFixesGetCursorImage" },
  };

  if(dyn::load(handle, funcs)) {
    return -1;
  }

  funcs_loaded = true;
  return 0;
}
} // namespace fix

int init() {
  static void *handle { nullptr };
  static bool funcs_loaded = false;

  if(funcs_loaded) return 0;

  if(!handle) {
    handle = dyn::handle({ "libX11.so.6", "libX11.so" });
    if(!handle) {
      return -1;
    }
  }

  std::vector<std::tuple<dyn::apiproc *, const char *>> funcs {
    { (dyn::apiproc *)&GetImage, "XGetImage" },
    { (dyn::apiproc *)&OpenDisplay, "XOpenDisplay" },
    { (dyn::apiproc *)&GetWindowAttributes, "XGetWindowAttributes" },
    { (dyn::apiproc *)&Free, "XFree" },
    { (dyn::apiproc *)&CloseDisplay, "XCloseDisplay" },
    { (dyn::apiproc *)&InitThreads, "XInitThreads" },
  };

  if(dyn::load(handle, funcs)) {
    return -1;
  }

  funcs_loaded = true;
  return 0;
}
} // namespace x11

namespace xcb {
static xcb_extension_t *shm_id;

_FN(shm_get_image_reply, xcb_shm_get_image_reply_t *,
  (
    xcb_connection_t * c,
    xcb_shm_get_image_cookie_t cookie,
    xcb_generic_error_t **e));

_FN(shm_get_image_unchecked, xcb_shm_get_image_cookie_t,
  (
    xcb_connection_t * c,
    xcb_drawable_t drawable,
    int16_t x, int16_t y,
    uint16_t width, uint16_t height,
    uint32_t plane_mask,
    uint8_t format,
    xcb_shm_seg_t shmseg,
    uint32_t offset));

_FN(shm_attach, xcb_void_cookie_t,
  (xcb_connection_t * c,
    xcb_shm_seg_t shmseg,
    uint32_t shmid,
    uint8_t read_only));

_FN(get_extension_data, xcb_query_extension_reply_t *,
  (xcb_connection_t * c, xcb_extension_t *ext));

_FN(get_setup, xcb_setup_t *, (xcb_connection_t * c));
_FN(disconnect, void, (xcb_connection_t * c));
_FN(connection_has_error, int, (xcb_connection_t * c));
_FN(connect, xcb_connection_t *, (const char *displayname, int *screenp));
_FN(setup_roots_iterator, xcb_screen_iterator_t, (const xcb_setup_t *R));
_FN(generate_id, std::uint32_t, (xcb_connection_t * c));

int init_shm() {
  static void *handle { nullptr };
  static bool funcs_loaded = false;

  if(funcs_loaded) return 0;

  if(!handle) {
    handle = dyn::handle({ "libxcb-shm.so.0", "libxcb-shm.so" });
    if(!handle) {
      return -1;
    }
  }

  std::vector<std::tuple<dyn::apiproc *, const char *>> funcs {
    { (dyn::apiproc *)&shm_id, "xcb_shm_id" },
    { (dyn::apiproc *)&shm_get_image_reply, "xcb_shm_get_image_reply" },
    { (dyn::apiproc *)&shm_get_image_unchecked, "xcb_shm_get_image_unchecked" },
    { (dyn::apiproc *)&shm_attach, "xcb_shm_attach" },
  };

  if(dyn::load(handle, funcs)) {
    return -1;
  }

  funcs_loaded = true;
  return 0;
}

int init() {
  static void *handle { nullptr };
  static bool funcs_loaded = false;

  if(funcs_loaded) return 0;

  if(!handle) {
    handle = dyn::handle({ "libxcb.so.1", "libxcb.so" });
    if(!handle) {
      return -1;
    }
  }

  std::vector<std::tuple<dyn::apiproc *, const char *>> funcs {
    { (dyn::apiproc *)&get_extension_data, "xcb_get_extension_data" },
    { (dyn::apiproc *)&get_setup, "xcb_get_setup" },
    { (dyn::apiproc *)&disconnect, "xcb_disconnect" },
    { (dyn::apiproc *)&connection_has_error, "xcb_connection_has_error" },
    { (dyn::apiproc *)&connect, "xcb_connect" },
    { (dyn::apiproc *)&setup_roots_iterator, "xcb_setup_roots_iterator" },
    { (dyn::apiproc *)&generate_id, "xcb_generate_id" },
  };

  if(dyn::load(handle, funcs)) {
    return -1;
  }

  funcs_loaded = true;
  return 0;
}

#undef _FN
} // namespace xcb

void freeImage(XImage *);
void freeX(XFixesCursorImage *);

using xcb_connect_t = util::dyn_safe_ptr<xcb_connection_t, &xcb::disconnect>;
using xcb_img_t     = util::c_ptr<xcb_shm_get_image_reply_t>;

using xdisplay_t = util::dyn_safe_ptr_v2<Display, int, &x11::CloseDisplay>;
using ximg_t     = util::safe_ptr<XImage, freeImage>;
using xcursor_t  = util::safe_ptr<XFixesCursorImage, freeX>;

using crtc_info_t   = util::dyn_safe_ptr<_XRRCrtcInfo, &x11::rr::FreeCrtcInfo>;
using output_info_t = util::dyn_safe_ptr<_XRROutputInfo, &x11::rr::FreeOutputInfo>;
using screen_res_t  = util::dyn_safe_ptr<_XRRScreenResources, &x11::rr::FreeScreenResources>;

class shm_id_t {
public:
  shm_id_t() : id { -1 } {}
  shm_id_t(int id) : id { id } {}
  shm_id_t(shm_id_t &&other) noexcept : id(other.id) {
    other.id = -1;
  }

  ~shm_id_t() {
    if(id != -1) {
      shmctl(id, IPC_RMID, nullptr);
      id = -1;
    }
  }
  int id;
};

class shm_data_t {
public:
  shm_data_t() : data { (void *)-1 } {}
  shm_data_t(void *data) : data { data } {}

  shm_data_t(shm_data_t &&other) noexcept : data(other.data) {
    other.data = (void *)-1;
  }

  ~shm_data_t() {
    if((std::uintptr_t)data != -1) {
      shmdt(data);
    }
  }

  void *data;
};

struct x11_img_t : public img_t {
  ximg_t img;
};

struct shm_img_t : public img_t {
  ~shm_img_t() override {
    delete[] data;
    data = nullptr;
  }
};

void blend_cursor(Display *display, img_t &img, int offsetX, int offsetY) {
  xcursor_t overlay { x11::fix::GetCursorImage(display) };

  if(!overlay) {
    BOOST_LOG(error) << "Couldn't get cursor from XFixesGetCursorImage"sv;
    return;
  }

  overlay->x -= overlay->xhot;
  overlay->y -= overlay->yhot;

  overlay->x -= offsetX;
  overlay->y -= offsetY;

  overlay->x = std::max((short)0, overlay->x);
  overlay->y = std::max((short)0, overlay->y);

  auto pixels = (int *)img.data;

  auto screen_height = img.height;
  auto screen_width  = img.width;

  auto delta_height = std::min<uint16_t>(overlay->height, std::max(0, screen_height - overlay->y));
  auto delta_width  = std::min<uint16_t>(overlay->width, std::max(0, screen_width - overlay->x));
  for(auto y = 0; y < delta_height; ++y) {
    auto overlay_begin = &overlay->pixels[y * overlay->width];
    auto overlay_end   = &overlay->pixels[y * overlay->width + delta_width];

    auto pixels_begin = &pixels[(y + overlay->y) * (img.row_pitch / img.pixel_pitch) + overlay->x];

    std::for_each(overlay_begin, overlay_end, [&](long pixel) {
      int *pixel_p = (int *)&pixel;

      auto colors_in = (uint8_t *)pixels_begin;

      auto alpha = (*(uint *)pixel_p) >> 24u;
      if(alpha == 255) {
        *pixels_begin = *pixel_p;
      }
      else {
        auto colors_out = (uint8_t *)pixel_p;
        colors_in[0]    = colors_out[0] + (colors_in[0] * (255 - alpha) + 255 / 2) / 255;
        colors_in[1]    = colors_out[1] + (colors_in[1] * (255 - alpha) + 255 / 2) / 255;
        colors_in[2]    = colors_out[2] + (colors_in[2] * (255 - alpha) + 255 / 2) / 255;
      }
      ++pixels_begin;
    });
  }
}

struct x11_attr_t : public display_t {
  std::chrono::nanoseconds delay;

  xdisplay_t xdisplay;
  Window xwindow;
  XWindowAttributes xattr;

  mem_type_e mem_type;

  /*
   * Last X (NOT the streamed monitor!) size.
   * This way we can trigger reinitialization if the dimensions changed while streaming
   */
  // int env_width, env_height;

  x11_attr_t(mem_type_e mem_type) : xdisplay { x11::OpenDisplay(nullptr) }, xwindow {}, xattr {}, mem_type { mem_type } {
    x11::InitThreads();
  }

  int init(int framerate) {
    if(!xdisplay) {
      BOOST_LOG(error) << "Could not open X11 display"sv;
      return -1;
    }

    delay = std::chrono::nanoseconds { 1s } / framerate;

    xwindow = DefaultRootWindow(xdisplay.get());

    refresh();

    int streamedMonitor = -1;
    if(!config::video.output_name.empty()) {
      streamedMonitor = (int)util::from_view(config::video.output_name);
    }

    if(streamedMonitor != -1) {
      BOOST_LOG(info) << "Configuring selected monitor ("sv << streamedMonitor << ") to stream"sv;
      screen_res_t screenr { x11::rr::GetScreenResources(xdisplay.get(), xwindow) };
      int output = screenr->noutput;

      output_info_t result;
      int monitor = 0;
      for(int x = 0; x < output; ++x) {
        output_info_t out_info { x11::rr::GetOutputInfo(xdisplay.get(), screenr.get(), screenr->outputs[x]) };
        if(out_info && out_info->connection == RR_Connected) {
          if(monitor++ == streamedMonitor) {
            result = std::move(out_info);
            break;
          }
        }
      }

      if(!result) {
        BOOST_LOG(error) << "Could not stream display number ["sv << streamedMonitor << "], there are only ["sv << monitor << "] displays."sv;
        return -1;
      }

      crtc_info_t crt_info { x11::rr::GetCrtcInfo(xdisplay.get(), screenr.get(), result->crtc) };
      BOOST_LOG(info)
        << "Streaming display: "sv << result->name << " with res "sv << crt_info->width << 'x' << crt_info->height << " offset by "sv << crt_info->x << 'x' << crt_info->y;

      width    = crt_info->width;
      height   = crt_info->height;
      offset_x = crt_info->x;
      offset_y = crt_info->y;
    }
    else {
      width  = xattr.width;
      height = xattr.height;
    }

    env_width  = xattr.width;
    env_height = xattr.height;

    return 0;
  }

  /**
   * Called when the display attributes should change.
   */
  void refresh() {
    x11::GetWindowAttributes(xdisplay.get(), xwindow, &xattr); //Update xattr's
  }

  capture_e capture(snapshot_cb_t &&snapshot_cb, std::shared_ptr<img_t> img, bool *cursor) override {
    auto next_frame = std::chrono::steady_clock::now();

    while(img) {
      auto now = std::chrono::steady_clock::now();

      if(next_frame > now) {
        std::this_thread::sleep_for((next_frame - now) / 3 * 2);
      }
      while(next_frame > now) {
        now = std::chrono::steady_clock::now();
      }
      next_frame = now + delay;

      auto status = snapshot(img.get(), 1000ms, *cursor);
      switch(status) {
      case platf::capture_e::reinit:
      case platf::capture_e::error:
        return status;
      case platf::capture_e::timeout:
        std::this_thread::sleep_for(1ms);
        continue;
      case platf::capture_e::ok:
        img = snapshot_cb(img);
        break;
      default:
        BOOST_LOG(error) << "Unrecognized capture status ["sv << (int)status << ']';
        return status;
      }
    }

    return capture_e::ok;
  }

  capture_e snapshot(img_t *img_out_base, std::chrono::milliseconds timeout, bool cursor) {
    refresh();

    //The whole X server changed, so we gotta reinit everything
    if(xattr.width != env_width || xattr.height != env_height) {
      BOOST_LOG(warning) << "X dimensions changed in non-SHM mode, request reinit"sv;
      return capture_e::reinit;
    }
    XImage *img { x11::GetImage(xdisplay.get(), xwindow, offset_x, offset_y, width, height, AllPlanes, ZPixmap) };

    auto img_out         = (x11_img_t *)img_out_base;
    img_out->width       = img->width;
    img_out->height      = img->height;
    img_out->data        = (uint8_t *)img->data;
    img_out->row_pitch   = img->bytes_per_line;
    img_out->pixel_pitch = img->bits_per_pixel / 8;
    img_out->img.reset(img);

    if(cursor) {
      blend_cursor(xdisplay.get(), *img_out_base, offset_x, offset_y);
    }

    return capture_e::ok;
  }

  std::shared_ptr<img_t> alloc_img() override {
    return std::make_shared<x11_img_t>();
  }

  std::shared_ptr<hwdevice_t> make_hwdevice(pix_fmt_e pix_fmt) override {
    if(mem_type == mem_type_e::vaapi) {
      return egl::make_hwdevice(width, height);
    }

    return std::make_shared<hwdevice_t>();
  }

  int dummy_img(img_t *img) override {
    snapshot(img, 0s, true);
    return 0;
  }
};

struct shm_attr_t : public x11_attr_t {
  xdisplay_t shm_xdisplay; // Prevent race condition with x11_attr_t::xdisplay
  xcb_connect_t xcb;
  xcb_screen_t *display;
  std::uint32_t seg;

  shm_id_t shm_id;

  shm_data_t data;

  util::TaskPool::task_id_t refresh_task_id;

  void delayed_refresh() {
    refresh();

    refresh_task_id = task_pool.pushDelayed(&shm_attr_t::delayed_refresh, 2s, this).task_id;
  }

  shm_attr_t(mem_type_e mem_type) : x11_attr_t(mem_type), shm_xdisplay { x11::OpenDisplay(nullptr) } {
    refresh_task_id = task_pool.pushDelayed(&shm_attr_t::delayed_refresh, 2s, this).task_id;
  }

  ~shm_attr_t() override {
    while(!task_pool.cancel(refresh_task_id))
      ;
  }

  capture_e capture(snapshot_cb_t &&snapshot_cb, std::shared_ptr<img_t> img, bool *cursor) override {
    auto next_frame = std::chrono::steady_clock::now();

    while(img) {
      auto now = std::chrono::steady_clock::now();

      if(next_frame > now) {
        std::this_thread::sleep_for((next_frame - now) / 3 * 2);
      }
      while(next_frame > now) {
        now = std::chrono::steady_clock::now();
      }
      next_frame = now + delay;

      auto status = snapshot(img.get(), 1000ms, *cursor);
      switch(status) {
      case platf::capture_e::reinit:
      case platf::capture_e::error:
        return status;
      case platf::capture_e::timeout:
        std::this_thread::sleep_for(1ms);
        continue;
      case platf::capture_e::ok:
        img = snapshot_cb(img);
        break;
      default:
        BOOST_LOG(error) << "Unrecognized capture status ["sv << (int)status << ']';
        return status;
      }
    }

    return capture_e::ok;
  }

  capture_e snapshot(img_t *img, std::chrono::milliseconds timeout, bool cursor) {
    //The whole X server changed, so we gotta reinit everything
    if(xattr.width != env_width || xattr.height != env_height) {
      BOOST_LOG(warning) << "X dimensions changed in SHM mode, request reinit"sv;
      return capture_e::reinit;
    }
    else {
      auto img_cookie = xcb::shm_get_image_unchecked(xcb.get(), display->root, offset_x, offset_y, width, height, ~0, XCB_IMAGE_FORMAT_Z_PIXMAP, seg, 0);

      xcb_img_t img_reply { xcb::shm_get_image_reply(xcb.get(), img_cookie, nullptr) };
      if(!img_reply) {
        BOOST_LOG(error) << "Could not get image reply"sv;
        return capture_e::reinit;
      }

      std::copy_n((std::uint8_t *)data.data, frame_size(), img->data);

      if(cursor) {
        blend_cursor(shm_xdisplay.get(), *img, offset_x, offset_y);
      }

      return capture_e::ok;
    }
  }

  std::shared_ptr<img_t> alloc_img() override {
    auto img         = std::make_shared<shm_img_t>();
    img->width       = width;
    img->height      = height;
    img->pixel_pitch = 4;
    img->row_pitch   = img->pixel_pitch * width;
    img->data        = new std::uint8_t[height * img->row_pitch];

    return img;
  }

  int dummy_img(platf::img_t *img) override {
    return 0;
  }

  int init(int framerate) {
    if(x11_attr_t::init(framerate)) {
      return 1;
    }

    shm_xdisplay.reset(x11::OpenDisplay(nullptr));
    xcb.reset(xcb::connect(nullptr, nullptr));
    if(xcb::connection_has_error(xcb.get())) {
      return -1;
    }

    if(!xcb::get_extension_data(xcb.get(), xcb::shm_id)->present) {
      BOOST_LOG(error) << "Missing SHM extension"sv;

      return -1;
    }

    auto iter = xcb::setup_roots_iterator(xcb::get_setup(xcb.get()));
    display   = iter.data;
    seg       = xcb::generate_id(xcb.get());

    shm_id.id = shmget(IPC_PRIVATE, frame_size(), IPC_CREAT | 0777);
    if(shm_id.id == -1) {
      BOOST_LOG(error) << "shmget failed"sv;
      return -1;
    }

    xcb::shm_attach(xcb.get(), seg, shm_id.id, false);
    data.data = shmat(shm_id.id, nullptr, 0);

    if((uintptr_t)data.data == -1) {
      BOOST_LOG(error) << "shmat failed"sv;

      return -1;
    }

    return 0;
  }

  std::uint32_t frame_size() {
    return width * height * 4;
  }
};

std::shared_ptr<display_t> display(platf::mem_type_e hwdevice_type, int framerate) {
  if(hwdevice_type != platf::mem_type_e::system && hwdevice_type != platf::mem_type_e::vaapi && hwdevice_type != platf::mem_type_e::cuda) {
    BOOST_LOG(error) << "Could not initialize display with the given hw device type."sv;
    return nullptr;
  }

  if(xcb::init_shm() || xcb::init() || x11::init() || x11::rr::init() || x11::fix::init()) {
    BOOST_LOG(error) << "Couldn't init x11 libraries"sv;

    return nullptr;
  }

  // Attempt to use shared memory X11 to avoid copying the frame
  auto shm_disp = std::make_shared<shm_attr_t>(hwdevice_type);

  auto status = shm_disp->init(framerate);
  if(status > 0) {
    // x11_attr_t::init() failed, don't bother trying again.
    return nullptr;
  }

  if(status == 0) {
    return shm_disp;
  }

  // Fallback
  auto x11_disp = std::make_shared<x11_attr_t>(hwdevice_type);
  if(x11_disp->init(framerate)) {
    return nullptr;
  }

  return x11_disp;
}

<<<<<<< HEAD
=======
std::vector<std::string> display_names() {
  BOOST_LOG(info) << "Detecting connected monitors"sv;

  xdisplay_t xdisplay { XOpenDisplay(nullptr) };
  if(!xdisplay) {
    return {};
  }

  auto xwindow = DefaultRootWindow(xdisplay.get());
  screen_res_t screenr { XRRGetScreenResources(xdisplay.get(), xwindow) };
  int output = screenr->noutput;

  int monitor = 0;
  for(int x = 0; x < output; ++x) {
    output_info_t out_info { XRRGetOutputInfo(xdisplay.get(), screenr.get(), screenr->outputs[x]) };
    if(out_info && out_info->connection == RR_Connected) {
      ++monitor;
    }
  }

  std::vector<std::string> names;
  names.reserve(monitor);

  for(auto x = 0; x < monitor; ++x) {
    names.emplace_back(std::to_string(x));
  }

  return names;
}

>>>>>>> dae9a67f
void freeImage(XImage *p) {
  XDestroyImage(p);
}
void freeX(XFixesCursorImage *p) {
  x11::Free(p);
}
} // namespace platf<|MERGE_RESOLUTION|>--- conflicted
+++ resolved
@@ -720,23 +720,27 @@
   return x11_disp;
 }
 
-<<<<<<< HEAD
-=======
 std::vector<std::string> display_names() {
+  if(xcb::init_shm() || xcb::init() || x11::init() || x11::rr::init() || x11::fix::init()) {
+    BOOST_LOG(error) << "Couldn't init x11 libraries"sv;
+
+    return nullptr;
+  }
+
   BOOST_LOG(info) << "Detecting connected monitors"sv;
 
-  xdisplay_t xdisplay { XOpenDisplay(nullptr) };
+  xdisplay_t xdisplay { x11::OpenDisplay(nullptr) };
   if(!xdisplay) {
     return {};
   }
 
   auto xwindow = DefaultRootWindow(xdisplay.get());
-  screen_res_t screenr { XRRGetScreenResources(xdisplay.get(), xwindow) };
+  screen_res_t screenr { x11::rr::GetScreenResources(xdisplay.get(), xwindow) };
   int output = screenr->noutput;
 
   int monitor = 0;
   for(int x = 0; x < output; ++x) {
-    output_info_t out_info { XRRGetOutputInfo(xdisplay.get(), screenr.get(), screenr->outputs[x]) };
+    output_info_t out_info { x11::rr::GetOutputInfo(xdisplay.get(), screenr.get(), screenr->outputs[x]) };
     if(out_info && out_info->connection == RR_Connected) {
       ++monitor;
     }
@@ -752,7 +756,6 @@
   return names;
 }
 
->>>>>>> dae9a67f
 void freeImage(XImage *p) {
   XDestroyImage(p);
 }
